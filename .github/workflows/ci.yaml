name: ci
on:
  pull_request:
  push:
    branches:
      - main

env:
  CARGO_TERM_COLOR: always
  RUSTFLAGS: "-D warnings"
  CARGO_INCREMENTAL: 0
  CARGO_PROFILE_DEV_DEBUG: 0
  CARGO_PROFILE_TEST_DEBUG: 0

jobs:
  test:
    name: test
    runs-on: ${{ matrix.os }}
    strategy:
      matrix:
        toolchain: [stable]
        build: [linux-amd64, macos, windows]
        include:
          - build: linux-amd64
            os: ubuntu-latest
            target: x86_64-unknown-linux-gnu
          - build: macos
            os: macos-latest
            target: x86_64-apple-darwin
          - build: windows
            os: windows-latest
            target: x86_64-pc-windows-msvc
    steps:
      - name: Checkout repository
        uses: actions/checkout@v2

      - name: Install Rust toolchain
        uses: actions-rs/toolchain@v1
        with:
          toolchain: ${{ matrix.toolchain }}
          target: ${{ matrix.target }}
          override: true
          default: true
          profile: minimal

      - name: Handle Rust dependencies caching
        uses: Swatinem/rust-cache@v1
        with:
          key: v1-${{ matrix.target }}

      - name: Run tests
        uses: actions-rs/cargo@v1
        with:
          command: test
          args: --workspace

  test-musl:
    runs-on: ubuntu-latest
    steps:
      - name: Checkout repository
        uses: actions/checkout@v2

      - name: Build binary
        run: |
          docker run --rm -t \
            --mount type=bind,source=${{ github.workspace }},target=/volume \
            clux/muslrust:stable \
            cargo build --release

<<<<<<< HEAD
      - name: Run tests
        run: |
          docker run --rm -t \
            --mount type=bind,source=${{ github.workspace }},target=/volume \
            clux/muslrust:stable \
            cargo test --workspace

  test-wasm:
    runs-on: ubuntu-latest
    steps:
      - name: Checkout repository
        uses: actions/checkout@v2

      - name: Install Rust toolchain
        uses: actions-rs/toolchain@v1
        with:
          toolchain: stable
          target: wasm32-unknown-unknown
          profile: minimal
          override: true

      - uses: actions/setup-node@v2
        with:
          node-version: "16"

      - name: Install wasm-pack
        run: |
          curl -L --output wasm-pack-init https://rustwasm.github.io/wasm-pack/installer/init.sh \
          && chmod +x wasm-pack-init \
          && ./wasm-pack-init \
          && rm wasm-pack-init

      - name: Run wasm tests
        working-directory: ./compiler-wasm
        run: wasm-pack test --node
=======
      - name: Handle Rust dependencies caching
        uses: Swatinem/rust-cache@v1
        with:
          key: v1-linux-musl
      
      - name: Run tests
        uses: actions-rs/cargo@v1
        with:
          command: test
          args: --workspace
>>>>>>> 45d9708f

  rustfmt:
    name: rustfmt
    runs-on: ubuntu-latest
    steps:
      - name: Checkout repository
        uses: actions/checkout@v2

      - name: Install Rust toolchain
        uses: actions-rs/toolchain@v1
        with:
          toolchain: stable
          override: true
          default: true
          profile: minimal
          components: rustfmt

      - name: Check formatting
        uses: actions-rs/cargo@v1
        with:
          command: fmt
          args: --all -- --check

  validate-deps:
    name: validate-deps
    runs-on: ubuntu-latest
    steps:
      - name: Checkout repository
        uses: actions/checkout@v2

      - name: Install Rust toolchain
        uses: actions-rs/toolchain@v1
        with:
          toolchain: stable
          override: true
          default: true
          profile: minimal

      - name: Install cargo-deny
        run: |
          set -e
          curl -L https://github.com/EmbarkStudios/cargo-deny/releases/download/0.8.5/cargo-deny-0.8.5-x86_64-unknown-linux-musl.tar.gz | tar xzf -
          mv cargo-deny-*-x86_64-unknown-linux-musl/cargo-deny cargo-deny
          echo `pwd` >> $GITHUB_PATH

      - name: Validate deps
        uses: actions-rs/cargo@v1
        with:
          command: deny
          args: check

  lint-build:
    name: lint-build
    runs-on: ubuntu-latest
    steps:
      - name: Checkout repository
        uses: actions/checkout@v2

      - name: Install Rust toolchain
        uses: actions-rs/toolchain@v1
        with:
          toolchain: stable
          override: true
          default: true
          profile: minimal
          components: clippy

      - name: Handle Rust dependencies caching
        uses: Swatinem/rust-cache@v1
        with:
          key: v1-linux-gnu

      - name: Run linter
        uses: actions-rs/cargo@v1
        with:
          command: clippy
          args: --workspace

      - name: Build binary
        uses: actions-rs/cargo@v1
        with:
          command: build

      - name: Upload artifact (Ubuntu)
        uses: actions/upload-artifact@v2
        with:
          name: gleam
          path: target/debug/gleam

  test-projects:
    name: test-projects
    needs: lint-build
    runs-on: ubuntu-latest
    steps:
      - name: Checkout repository
        uses: actions/checkout@v2.0.0

      - name: Install Erlang
        uses: erlef/setup-beam@v1.9.0
        with:
          otp-version: 23.2

      - name: Download Gleam binary from previous job
        uses: actions/download-artifact@v2
        with:
          name: gleam
          path: ./test

      - name: Configure test projects to use Gleam binary
        run: |
          echo $PWD/ >> $GITHUB_PATH
          chmod +x ./gleam
          sed -i 's/cargo run --quiet --/gleam/' */rebar.config */Makefile
          sed -i 's/cargo run --/gleam/' */rebar.config */Makefile
        working-directory: ./test

      - name: test/project_erlang
        run: |
          gleam run
          gleam test
          gleam docs build
        working-directory: ./test/project_erlang

      # TODO: Add the stdlib to this project once it uses .mjs imports
      - name: test/project_javascript
        run: |
          gleam run
          gleam test
          gleam docs build
        working-directory: ./test/project_javascript

      - name: test/language Erlang
        run: make clean erlang
        working-directory: ./test/language

      - name: test/language JavaScript
        run: make clean javascript
        working-directory: ./test/language

      - name: test/rebar_project
        run: rebar3 eunit
        working-directory: ./test/rebar_project

      - name: test/compile_package0
        run: make
        working-directory: ./test/compile_package0

      - name: test/compile_package1
        run: make
        working-directory: ./test/compile_package1

      - name: Test JavaScript prelude
        run: make
        working-directory: ./test/javascript_prelude

      - name: Test lib template
        run: |
          gleam new lib_project --template=lib
          cd lib_project
          gleam run
          gleam test
          gleam docs build

          # Assert that module metadata has been written
          ls build/dev/erlang/lib_project/build/lib_project.gleam_module

          # Assert that HTML docs have been written
          ls build/dev/docs/lib_project/index.html
          ls build/dev/docs/lib_project/index.css
          ls build/dev/docs/lib_project/gleam.js
          ls build/dev/docs/lib_project/index.html
          ls build/dev/docs/lib_project/lib_project.html<|MERGE_RESOLUTION|>--- conflicted
+++ resolved
@@ -60,61 +60,21 @@
       - name: Checkout repository
         uses: actions/checkout@v2
 
-      - name: Build binary
-        run: |
-          docker run --rm -t \
-            --mount type=bind,source=${{ github.workspace }},target=/volume \
-            clux/muslrust:stable \
-            cargo build --release
-
-<<<<<<< HEAD
-      - name: Run tests
-        run: |
-          docker run --rm -t \
-            --mount type=bind,source=${{ github.workspace }},target=/volume \
-            clux/muslrust:stable \
-            cargo test --workspace
-
-  test-wasm:
-    runs-on: ubuntu-latest
-    steps:
-      - name: Checkout repository
-        uses: actions/checkout@v2
-
-      - name: Install Rust toolchain
-        uses: actions-rs/toolchain@v1
-        with:
-          toolchain: stable
-          target: wasm32-unknown-unknown
-          profile: minimal
-          override: true
-
-      - uses: actions/setup-node@v2
-        with:
-          node-version: "16"
-
-      - name: Install wasm-pack
-        run: |
-          curl -L --output wasm-pack-init https://rustwasm.github.io/wasm-pack/installer/init.sh \
-          && chmod +x wasm-pack-init \
-          && ./wasm-pack-init \
-          && rm wasm-pack-init
-
-      - name: Run wasm tests
-        working-directory: ./compiler-wasm
-        run: wasm-pack test --node
-=======
+      - name: Link to predefined musl toolchain
+        run: |
+          ln -s /root/.cargo $HOME/.cargo
+          ln -s /root/.rustup $HOME/.rustup
+
       - name: Handle Rust dependencies caching
         uses: Swatinem/rust-cache@v1
         with:
           key: v1-linux-musl
-      
+
       - name: Run tests
         uses: actions-rs/cargo@v1
         with:
           command: test
           args: --workspace
->>>>>>> 45d9708f
 
   rustfmt:
     name: rustfmt
