use std::{
    collections::{HashMap, HashSet},
    time::Instant,
};

use camino::{Utf8Path, Utf8PathBuf};
use ecow::EcoString;
use flate2::read::GzDecoder;
use futures::future;
use gleam_core::{
    build::{Mode, Target, Telemetry},
    config::PackageConfig,
    dependency,
    error::{FileIoAction, FileKind, StandardIoAction},
    hex::{self, HEXPM_PUBLIC_KEY},
    io::{HttpClient as _, TarUnpacker, WrappedReader},
    manifest::{Base16Checksum, Manifest, ManifestPackage, ManifestPackageSource},
    paths::ProjectPaths,
    requirement::Requirement,
    Error, Result,
};
use hexpm::version::Version;
use itertools::Itertools;
use same_file::is_same_file;
use strum::IntoEnumIterator;

use crate::{
    build_lock::BuildLock,
    cli,
    fs::{self, ProjectIO},
    http::HttpClient,
};

pub fn list() -> Result<()> {
    let runtime = tokio::runtime::Runtime::new().expect("Unable to start Tokio async runtime");
    let project = fs::get_project_root(fs::get_current_directory()?)?;
    let paths = ProjectPaths::new(project);
    let config = crate::config::root_config()?;
    let (_, manifest) = get_manifest(
        &paths,
        runtime.handle().clone(),
        Mode::Dev,
        &config,
        &cli::Reporter::new(),
        UseManifest::Yes,
    )?;
    list_manifest_packages(std::io::stdout(), manifest)
}

fn list_manifest_packages<W: std::io::Write>(mut buffer: W, manifest: Manifest) -> Result<()> {
    manifest
        .packages
        .into_iter()
        .try_for_each(|package| writeln!(buffer, "{} {}", package.name, package.version))
        .map_err(|e| Error::StandardIo {
            action: StandardIoAction::Write,
            err: Some(e.kind()),
        })
}

#[test]
fn list_manifest_format() {
    let mut buffer = vec![];
    let manifest = Manifest {
        requirements: HashMap::new(),
        packages: vec![
            ManifestPackage {
                name: "root".into(),
                version: Version::parse("1.0.0").unwrap(),
                build_tools: ["gleam".into()].into(),
                otp_app: None,
                requirements: vec![],
                source: ManifestPackageSource::Hex {
                    outer_checksum: Base16Checksum(vec![1, 2, 3, 4]),
                },
            },
            ManifestPackage {
                name: "aaa".into(),
                version: Version::new(0, 4, 2),
                build_tools: ["rebar3".into(), "make".into()].into(),
                otp_app: Some("aaa_app".into()),
                requirements: vec!["zzz".into(), "gleam_stdlib".into()],
                source: ManifestPackageSource::Hex {
                    outer_checksum: Base16Checksum(vec![3, 22]),
                },
            },
            ManifestPackage {
                name: "zzz".into(),
                version: Version::new(0, 4, 0),
                build_tools: ["mix".into()].into(),
                otp_app: None,
                requirements: vec![],
                source: ManifestPackageSource::Hex {
                    outer_checksum: Base16Checksum(vec![3, 22]),
                },
            },
        ],
    };
    list_manifest_packages(&mut buffer, manifest).unwrap();
    assert_eq!(
        std::str::from_utf8(&buffer).unwrap(),
        r#"root 1.0.0
aaa 0.4.2
zzz 0.4.0
"#
    )
}

#[derive(Debug, Clone, Copy)]
pub enum UseManifest {
    Yes,
    No,
}

pub fn update() -> Result<()> {
    let paths = crate::find_project_paths()?;
    _ = download(&paths, cli::Reporter::new(), None, UseManifest::No)?;
    Ok(())
}

pub fn download<Telem: Telemetry>(
    paths: &ProjectPaths,
    telemetry: Telem,
    new_package: Option<(Vec<String>, bool)>,
    // If true we read the manifest from disc. If not set then we ignore any
    // manifest which will result in the latest versions of the dependency
    // packages being resolved (not the locked ones).
    use_manifest: UseManifest,
) -> Result<Manifest> {
    let span = tracing::info_span!("download_deps");
    let _enter = span.enter();

    let mode = Mode::Dev;

    // We do this before acquiring the build lock so that we don't create the
    // build directory if there is no gleam.toml
    crate::config::ensure_config_exists(paths)?;

    let lock = BuildLock::new_packages(paths)?;
    let _guard = lock.lock(&telemetry);

    let fs = ProjectIO::boxed();

    // Read the project config
    let mut config = crate::config::read(paths.root_config())?;
    let project_name = config.name.clone();

    // Insert the new packages to add, if it exists
    if let Some((packages, dev)) = new_package {
        for package in packages {
            let version = Requirement::hex(">= 0.0.0");
            let _ = if dev {
                config.dev_dependencies.insert(package.into(), version)
            } else {
                config.dependencies.insert(package.into(), version)
            };
        }
    }

    // Start event loop so we can run async functions to call the Hex API
    let runtime = tokio::runtime::Runtime::new().expect("Unable to start Tokio async runtime");

    // Determine what versions we need
    let (manifest_updated, manifest) = get_manifest(
        paths,
        runtime.handle().clone(),
        mode,
        &config,
        &telemetry,
        use_manifest,
    )?;
    let local = LocalPackages::read_from_disc(paths)?;

    // Remove any packages that are no longer required due to gleam.toml changes
    remove_extra_packages(paths, &local, &manifest, &telemetry)?;

    // Download them from Hex to the local cache
    runtime.block_on(add_missing_packages(
        paths,
        fs,
        &manifest,
        &local,
        project_name,
        &telemetry,
    ))?;

    if manifest_updated {
        // Record new state of the packages directory
        // TODO: test
        tracing::debug!("writing_manifest_toml");
        write_manifest_to_disc(paths, &manifest)?;
    }
    LocalPackages::from_manifest(&manifest).write_to_disc(paths)?;

    Ok(manifest)
}

async fn add_missing_packages<Telem: Telemetry>(
    paths: &ProjectPaths,
    fs: Box<ProjectIO>,
    manifest: &Manifest,
    local: &LocalPackages,
    project_name: EcoString,
    telemetry: &Telem,
) -> Result<(), Error> {
    let missing_packages = local.missing_local_packages(manifest, &project_name);

    let mut num_to_download = 0;
    let mut missing_hex_packages = missing_packages
        .into_iter()
        .filter(|package| package.is_hex())
        .map(|package| {
            num_to_download += 1;
            package
        })
        .peekable();

    // If we need to download at-least one package
    if missing_hex_packages.peek().is_some() {
        let http = HttpClient::boxed();
        let downloader = hex::Downloader::new(fs.clone(), fs, http, Untar::boxed(), paths.clone());
        let start = Instant::now();
        telemetry.downloading_package("packages");
        downloader
            .download_hex_packages(missing_hex_packages, &project_name)
            .await?;
        telemetry.packages_downloaded(start, num_to_download);
    }

    Ok(())
}

fn remove_extra_packages<Telem: Telemetry>(
    paths: &ProjectPaths,
    local: &LocalPackages,
    manifest: &Manifest,
    telemetry: &Telem,
) -> Result<()> {
    let _guard = BuildLock::lock_all_build(paths, telemetry)?;

    for (package_name, version) in local.extra_local_packages(manifest) {
        // TODO: test
        // Delete the package source
        let path = paths.build_packages_package(&package_name);
        if path.exists() {
            tracing::debug!(package=%package_name, version=%version, "removing_unneeded_package");
            fs::delete_directory(&path)?;
        }

        // TODO: test
        // Delete any build artefacts for the package
        for mode in Mode::iter() {
            for target in Target::iter() {
                let name = manifest
                    .packages
                    .iter()
                    .find(|p| p.name == package_name)
                    .map(|p| p.application_name().as_str())
                    .unwrap_or(package_name.as_str());
                let path = paths.build_directory_for_package(mode, target, name);
                if path.exists() {
                    tracing::debug!(package=%package_name, version=%version, "deleting_build_cache");
                    fs::delete_directory(&path)?;
                }
            }
        }
    }
    Ok(())
}

fn read_manifest_from_disc(paths: &ProjectPaths) -> Result<Manifest> {
    tracing::debug!("reading_manifest_toml");
    let manifest_path = paths.manifest();
    let toml = fs::read(&manifest_path)?;
    let manifest = toml::from_str(&toml).map_err(|e| Error::FileIo {
        action: FileIoAction::Parse,
        kind: FileKind::File,
        path: manifest_path.clone(),
        err: Some(e.to_string()),
    })?;
    Ok(manifest)
}

fn write_manifest_to_disc(paths: &ProjectPaths, manifest: &Manifest) -> Result<()> {
    let path = paths.manifest();
    fs::write(&path, &manifest.to_toml(paths.root()))
}

// This is the container for locally pinned packages, representing the current contents of
// the `project/build/packages` directory.
// For descriptions of packages provided by paths and git deps, see the ProvidedPackage struct.
// The same package may appear in both at different times.
#[derive(Debug, Clone, serde::Serialize, serde::Deserialize)]
struct LocalPackages {
    packages: HashMap<String, Version>,
}

impl LocalPackages {
    pub fn extra_local_packages(&self, manifest: &Manifest) -> Vec<(String, Version)> {
        let manifest_packages: HashSet<_> = manifest
            .packages
            .iter()
            .map(|p| (&p.name, &p.version))
            .collect();
        self.packages
            .iter()
            .filter(|(n, v)| !manifest_packages.contains(&(&EcoString::from(*n), v)))
            .map(|(n, v)| (n.clone(), v.clone()))
            .collect()
    }

    pub fn missing_local_packages<'a>(
        &self,
        manifest: &'a Manifest,
        root: &str,
    ) -> Vec<&'a ManifestPackage> {
        manifest
            .packages
            .iter()
            // We don't need to download the root package
            .filter(|p| p.name != root)
            // We don't need to download local packages because we use the linked source directly
            .filter(|p| !p.is_local())
            // We don't need to download packages which we have the correct version of
            .filter(|p| self.packages.get(p.name.as_str()) != Some(&p.version))
            .collect()
    }

    pub fn read_from_disc(paths: &ProjectPaths) -> Result<Self> {
        let path = paths.build_packages_toml();
        if !path.exists() {
            return Ok(Self {
                packages: HashMap::new(),
            });
        }
        let toml = fs::read(&path)?;
        toml::from_str(&toml).map_err(|e| Error::FileIo {
            action: FileIoAction::Parse,
            kind: FileKind::File,
            path: path.clone(),
            err: Some(e.to_string()),
        })
    }

    pub fn write_to_disc(&self, paths: &ProjectPaths) -> Result<()> {
        let path = paths.build_packages_toml();
        let toml = toml::to_string(&self).expect("packages.toml serialization");
        fs::write(&path, &toml)
    }

    pub fn from_manifest(manifest: &Manifest) -> Self {
        Self {
            packages: manifest
                .packages
                .iter()
                .map(|p| (p.name.to_string(), p.version.clone()))
                .collect(),
        }
    }
}

#[test]
fn missing_local_packages() {
    let manifest = Manifest {
        requirements: HashMap::new(),
        packages: vec![
            ManifestPackage {
                name: "root".into(),
                version: Version::parse("1.0.0").unwrap(),
                build_tools: ["gleam".into()].into(),
                otp_app: None,
                requirements: vec![],
                source: ManifestPackageSource::Hex {
                    outer_checksum: Base16Checksum(vec![1, 2, 3, 4]),
                },
            },
            ManifestPackage {
                name: "local1".into(),
                version: Version::parse("1.0.0").unwrap(),
                build_tools: ["gleam".into()].into(),
                otp_app: None,
                requirements: vec![],
                source: ManifestPackageSource::Hex {
                    outer_checksum: Base16Checksum(vec![1, 2, 3, 4, 5]),
                },
            },
            ManifestPackage {
                name: "local2".into(),
                version: Version::parse("3.0.0").unwrap(),
                build_tools: ["gleam".into()].into(),
                otp_app: None,
                requirements: vec![],
                source: ManifestPackageSource::Hex {
                    outer_checksum: Base16Checksum(vec![1, 2, 3, 4, 5]),
                },
            },
        ],
    };
    let mut extra = LocalPackages {
        packages: [
            ("local2".into(), Version::parse("2.0.0").unwrap()),
            ("local3".into(), Version::parse("3.0.0").unwrap()),
        ]
        .into(),
    }
    .missing_local_packages(&manifest, "root");
    extra.sort();
    assert_eq!(
        extra,
        [
            &ManifestPackage {
                name: "local1".into(),
                version: Version::parse("1.0.0").unwrap(),
                build_tools: ["gleam".into()].into(),
                otp_app: None,
                requirements: vec![],
                source: ManifestPackageSource::Hex {
                    outer_checksum: Base16Checksum(vec![1, 2, 3, 4, 5]),
                },
            },
            &ManifestPackage {
                name: "local2".into(),
                version: Version::parse("3.0.0").unwrap(),
                build_tools: ["gleam".into()].into(),
                otp_app: None,
                requirements: vec![],
                source: ManifestPackageSource::Hex {
                    outer_checksum: Base16Checksum(vec![1, 2, 3, 4, 5]),
                },
            },
        ]
    )
}

#[test]
fn extra_local_packages() {
    let mut extra = LocalPackages {
        packages: [
            ("local1".into(), Version::parse("1.0.0").unwrap()),
            ("local2".into(), Version::parse("2.0.0").unwrap()),
            ("local3".into(), Version::parse("3.0.0").unwrap()),
        ]
        .into(),
    }
    .extra_local_packages(&Manifest {
        requirements: HashMap::new(),
        packages: vec![
            ManifestPackage {
                name: "local1".into(),
                version: Version::parse("1.0.0").unwrap(),
                build_tools: ["gleam".into()].into(),
                otp_app: None,
                requirements: vec![],
                source: ManifestPackageSource::Hex {
                    outer_checksum: Base16Checksum(vec![1, 2, 3, 4, 5]),
                },
            },
            ManifestPackage {
                name: "local2".into(),
                version: Version::parse("3.0.0").unwrap(),
                build_tools: ["gleam".into()].into(),
                otp_app: None,
                requirements: vec![],
                source: ManifestPackageSource::Hex {
                    outer_checksum: Base16Checksum(vec![4, 5]),
                },
            },
        ],
    });
    extra.sort();
    assert_eq!(
        extra,
        [
            ("local2".into(), Version::new(2, 0, 0)),
            ("local3".into(), Version::new(3, 0, 0)),
        ]
    )
}

fn get_manifest<Telem: Telemetry>(
    paths: &ProjectPaths,
    runtime: tokio::runtime::Handle,
    mode: Mode,
    config: &PackageConfig,
    telemetry: &Telem,
    use_manifest: UseManifest,
) -> Result<(bool, Manifest)> {
    // If there's no manifest (or we have been asked not to use it) then resolve
    // the versions anew
    let should_resolve = match use_manifest {
        _ if !paths.manifest().exists() => {
            tracing::debug!("manifest_not_present");
            true
        }
        UseManifest::No => {
            tracing::debug!("ignoring_manifest");
            true
        }
        UseManifest::Yes => false,
    };

    if should_resolve {
        let manifest = resolve_versions(runtime, mode, paths, config, None, telemetry)?;
        return Ok((true, manifest));
    }

    let manifest = read_manifest_from_disc(paths)?;

    // If the config has unchanged since the manifest was written then it is up
    // to date so we can return it unmodified.
    if is_same_requirements(
        &manifest.requirements,
        &config.all_dependencies()?,
        paths.root(),
    )? {
        tracing::debug!("manifest_up_to_date");
        Ok((false, manifest))
    } else {
        tracing::debug!("manifest_outdated");
        let manifest = resolve_versions(runtime, mode, paths, config, Some(&manifest), telemetry)?;
        Ok((true, manifest))
    }
}

fn is_same_requirements(
    requirements1: &HashMap<EcoString, Requirement>,
    requirements2: &HashMap<EcoString, Requirement>,
    root_path: &Utf8Path,
) -> Result<bool> {
    if requirements1.len() != requirements2.len() {
        return Ok(false);
    }

    for (key, requirement1) in requirements1 {
        if !same_requirements(requirement1, requirements2.get(key), root_path)? {
            return Ok(false);
        }
    }

    Ok(true)
}

fn same_requirements(
    requirement1: &Requirement,
    requirement2: Option<&Requirement>,
    root_path: &Utf8Path,
) -> Result<bool> {
    let (left, right) = match (requirement1, requirement2) {
        (Requirement::Path { path: path1 }, Some(Requirement::Path { path: path2 })) => {
            let left = fs::canonicalise(&root_path.join(path1))?;
            let right = fs::canonicalise(&root_path.join(path2))?;
            (left, right)
        }
        (_, Some(requirement2)) => return Ok(requirement1 == requirement2),
        (_, None) => return Ok(false),
    };

<<<<<<< HEAD
    let left = fs::canonicalise(&root_path.join(left))?;

    let right = fs::canonicalise(&root_path.join(right))?;

    tracing::info!("left: {} right: {}", left, right);

=======
>>>>>>> 668b1180
    Ok(left == right)
}

#[derive(Clone, Eq, PartialEq, Debug)]
struct ProvidedPackage {
    version: Version,
    source: ProvidedPackageSource,
    requirements: HashMap<EcoString, hexpm::version::Range>,
}

#[derive(Clone, Eq, Debug)]
enum ProvidedPackageSource {
    Git { repo: EcoString, commit: EcoString },
    Local { path: Utf8PathBuf },
}

impl ProvidedPackage {
    fn to_hex_package(&self, name: &EcoString) -> hexpm::Package {
        let requirements = self
            .requirements
            .iter()
            .map(|(name, version)| {
                (
                    name.as_str().into(),
                    hexpm::Dependency {
                        requirement: version.clone(),
                        optional: false,
                        app: None,
                        repository: None,
                    },
                )
            })
            .collect();
        let release = hexpm::Release {
            version: self.version.clone(),
            requirements,
            retirement_status: None,
            outer_checksum: vec![],
            meta: (),
        };
        hexpm::Package {
            name: name.as_str().into(),
            repository: "local".into(),
            releases: vec![release],
        }
    }

    fn to_manifest_package(&self, name: &str) -> ManifestPackage {
        let mut package = ManifestPackage {
            name: name.into(),
            version: self.version.clone(),
            otp_app: None, // Note, this will probably need to be set to something eventually
            build_tools: vec!["gleam".into()],
            requirements: self.requirements.keys().cloned().collect(),
            source: self.source.to_manifest_package_source(),
        };
        package.requirements.sort();
        package
    }
}

impl ProvidedPackageSource {
    fn to_manifest_package_source(&self) -> ManifestPackageSource {
        match self {
            Self::Git { repo, commit } => ManifestPackageSource::Git {
                repo: repo.clone(),
                commit: commit.clone(),
            },
            Self::Local { path } => ManifestPackageSource::Local { path: path.clone() },
        }
    }

    fn to_toml(&self) -> String {
        match self {
            Self::Git { repo, commit } => {
                format!(r#"{{ repo: "{}", commit: "{}" }}"#, repo, commit)
            }
            Self::Local { path } => {
                format!(r#"{{ path: "{}" }}"#, path)
            }
        }
    }
}

impl PartialEq for ProvidedPackageSource {
    fn eq(&self, other: &Self) -> bool {
        match (self, other) {
            (Self::Local { path: own_path }, Self::Local { path: other_path }) => {
                is_same_file(own_path, other_path).unwrap_or(false)
            }

            (
                Self::Git {
                    repo: own_repo,
                    commit: own_commit,
                },
                Self::Git {
                    repo: other_repo,
                    commit: other_commit,
                },
            ) => own_repo == other_repo && own_commit == other_commit,

            (Self::Git { .. }, Self::Local { .. }) | (Self::Local { .. }, Self::Git { .. }) => {
                false
            }
        }
    }
}

fn resolve_versions<Telem: Telemetry>(
    runtime: tokio::runtime::Handle,
    mode: Mode,
    project_paths: &ProjectPaths,
    config: &PackageConfig,
    manifest: Option<&Manifest>,
    telemetry: &Telem,
) -> Result<Manifest, Error> {
    telemetry.resolving_package_versions();
    let dependencies = config.dependencies_for(mode)?;
    let locked = config.locked(manifest)?;

    // Packages which are provided directly instead of downloaded from hex
    let mut provided_packages = HashMap::new();
    // The version requires of the current project
    let mut root_requirements = HashMap::new();

    // Populate the provided_packages and root_requirements maps
    for (name, requirement) in dependencies.into_iter() {
        let version = match requirement {
            Requirement::Hex { version } => version,
            Requirement::Path { path } => provide_local_package(
                name.clone(),
                &path,
                project_paths.root(),
                project_paths,
                &mut provided_packages,
                &mut vec![],
            )?,
            Requirement::Git { git } => {
                provide_git_package(name.clone(), &git, project_paths, &mut provided_packages)?
            }
        };
        let _ = root_requirements.insert(name, version);
    }

    // Convert provided packages into hex packages for pub-grub resolve
    let provided_hex_packages = provided_packages
        .iter()
        .map(|(name, package)| (name.clone(), package.to_hex_package(name)))
        .collect();

    let resolved = dependency::resolve_versions(
        PackageFetcher::boxed(runtime.clone()),
        provided_hex_packages,
        config.name.clone(),
        root_requirements.into_iter(),
        &locked,
    )?;

    // Convert the hex packages and local packages into manifest packages
    let manifest_packages = runtime.block_on(future::try_join_all(
        resolved
            .into_iter()
            .map(|(name, version)| lookup_package(name, version, &provided_packages)),
    ))?;

    let manifest = Manifest {
        packages: manifest_packages,
        requirements: config.all_dependencies()?,
    };

    Ok(manifest)
}

/// Provide a package from a local project
fn provide_local_package(
    package_name: EcoString,
    package_path: &Utf8Path,
    parent_path: &Utf8Path,
    project_paths: &ProjectPaths,
    provided: &mut HashMap<EcoString, ProvidedPackage>,
    parents: &mut Vec<EcoString>,
) -> Result<hexpm::version::Range> {
    let package_path = if package_path.is_absolute() {
        package_path.to_path_buf()
    } else {
        fs::canonicalise(&parent_path.join(package_path))?
    };
    let package_source = ProvidedPackageSource::Local {
        path: package_path.clone(),
    };
    provide_package(
        package_name,
        package_path,
        package_source,
        project_paths,
        provided,
        parents,
    )
}

/// Provide a package from a git repository
fn provide_git_package(
    _package_name: EcoString,
    _repo: &str,
    _project_paths: &ProjectPaths,
    _provided: &mut HashMap<EcoString, ProvidedPackage>,
) -> Result<hexpm::version::Range> {
    let _git = ProvidedPackageSource::Git {
        repo: "repo".into(),
        commit: "commit".into(),
    };
    Err(Error::GitDependencyUnsupported)
}

/// Adds a gleam project located at a specific path to the list of "provided packages"
fn provide_package(
    package_name: EcoString,
    package_path: Utf8PathBuf,
    package_source: ProvidedPackageSource,
    project_paths: &ProjectPaths,
    provided: &mut HashMap<EcoString, ProvidedPackage>,
    parents: &mut Vec<EcoString>,
) -> Result<hexpm::version::Range> {
    // Return early if a package cycle is detected
    if parents.contains(&package_name) {
        let mut last_cycle = parents
            .split(|p| p == &package_name)
            .last()
            .unwrap_or_default()
            .to_vec();
        last_cycle.push(package_name);
        return Err(Error::PackageCycle {
            packages: last_cycle,
        });
    }
    // Check that we do not have a cached version of this package already
    match provided.get(&package_name) {
        Some(package) if package.source == package_source => {
            // This package has already been provided from this source, return the version
            let version = hexpm::version::Range::new(format!("== {}", &package.version));
            return Ok(version);
        }
        Some(package) => {
            // This package has already been provided from a different source which conflicts
            return Err(Error::ProvidedDependencyConflict {
                package: package_name.into(),
                source_1: package_source.to_toml(),
                source_2: package.source.to_toml(),
            });
        }
        None => (),
    }
    // Load the package
    let config = crate::config::read(package_path.join("gleam.toml"))?;
    // Check that we are loading the correct project
    if config.name != package_name {
        return Err(Error::WrongDependencyProvided {
            expected: package_name.into(),
            path: package_path.to_path_buf(),
            found: config.name.into(),
        });
    };
    // Walk the requirements of the package
    let mut requirements = HashMap::new();
    parents.push(package_name);
    for (name, requirement) in config.dependencies.into_iter() {
        let version = match requirement {
            Requirement::Hex { version } => version,
            Requirement::Path { path } => {
                // Recursively walk local packages
                provide_local_package(
                    name.clone(),
                    &path,
                    &package_path,
                    project_paths,
                    provided,
                    parents,
                )?
            }
            Requirement::Git { git } => {
                provide_git_package(name.clone(), &git, project_paths, provided)?
            }
        };
        let _ = requirements.insert(name, version);
    }
    let _ = parents.pop();
    // Add the package to the provided packages dictionary
    let version = hexpm::version::Range::new(format!("== {}", &config.version));
    let _ = provided.insert(
        config.name,
        ProvidedPackage {
            version: config.version,
            source: package_source,
            requirements,
        },
    );
    // Return the version
    Ok(version)
}

#[test]
fn provide_wrong_package() {
    let mut provided = HashMap::new();
    let project_paths = crate::project_paths_at_current_directory_without_toml();
    let result = provide_local_package(
        "wrong_name".into(),
        Utf8Path::new("./test/hello_world"),
        Utf8Path::new("./"),
        &project_paths,
        &mut provided,
        &mut vec!["root".into(), "subpackage".into()],
    );
    if let Err(Error::WrongDependencyProvided {
        expected, found, ..
    }) = result
    {
        assert_eq!(expected, "wrong_name");
        assert_eq!(found, "hello_world");
    } else {
        panic!("Expected WrongDependencyProvided error")
    }
}

#[test]
fn provide_existing_package() {
    let mut provided = HashMap::new();
    let project_paths = crate::project_paths_at_current_directory_without_toml();

    let result = provide_local_package(
        "hello_world".into(),
        Utf8Path::new("./test/hello_world"),
        Utf8Path::new("./"),
        &project_paths,
        &mut provided,
        &mut vec!["root".into(), "subpackage".into()],
    );
    assert_eq!(result, Ok(hexpm::version::Range::new("== 0.1.0".into())));

    let result = provide_local_package(
        "hello_world".into(),
        Utf8Path::new("./test/hello_world"),
        Utf8Path::new("./"),
        &project_paths,
        &mut provided,
        &mut vec!["root".into(), "subpackage".into()],
    );
    assert_eq!(result, Ok(hexpm::version::Range::new("== 0.1.0".into())));
}

#[test]
fn provide_conflicting_package() {
    let mut provided = HashMap::new();
    let project_paths = crate::project_paths_at_current_directory_without_toml();
    let result = provide_local_package(
        "hello_world".into(),
        Utf8Path::new("./test/hello_world"),
        Utf8Path::new("./"),
        &project_paths,
        &mut provided,
        &mut vec!["root".into(), "subpackage".into()],
    );
    assert_eq!(result, Ok(hexpm::version::Range::new("== 0.1.0".into())));

    let result = provide_package(
        "hello_world".into(),
        Utf8PathBuf::from("./test/other"),
        ProvidedPackageSource::Local {
            path: Utf8Path::new("./test/other").to_path_buf(),
        },
        &project_paths,
        &mut provided,
        &mut vec!["root".into(), "subpackage".into()],
    );
    if let Err(Error::ProvidedDependencyConflict { package, .. }) = result {
        assert_eq!(package, "hello_world");
    } else {
        panic!("Expected ProvidedDependencyConflict error")
    }
}

#[test]
fn provided_is_absolute() {
    let mut provided = HashMap::new();
    let project_paths = crate::project_paths_at_current_directory_without_toml();
    let result = provide_local_package(
        "hello_world".into(),
        Utf8Path::new("./test/hello_world"),
        Utf8Path::new("./"),
        &project_paths,
        &mut provided,
        &mut vec!["root".into(), "subpackage".into()],
    );
    assert_eq!(result, Ok(hexpm::version::Range::new("== 0.1.0".into())));
    let package = provided.get("hello_world").unwrap().clone();
    if let ProvidedPackageSource::Local { path } = package.source {
        assert!(path.is_absolute())
    } else {
        panic!("Provide_local_package provided a package that is not local!")
    }
}

#[test]
fn provided_recursive() {
    let mut provided = HashMap::new();
    let project_paths = crate::project_paths_at_current_directory_without_toml();
    let result = provide_local_package(
        "hello_world".into(),
        Utf8Path::new("./test/hello_world"),
        Utf8Path::new("./"),
        &project_paths,
        &mut provided,
        &mut vec!["root".into(), "hello_world".into(), "subpackage".into()],
    );
    assert_eq!(
        result,
        Err(Error::PackageCycle {
            packages: vec!["subpackage".into(), "hello_world".into()],
        })
    )
}

/// Determine the information to add to the manifest for a specific package
async fn lookup_package(
    name: String,
    version: Version,
    provided: &HashMap<EcoString, ProvidedPackage>,
) -> Result<ManifestPackage> {
    match provided.get(name.as_str()) {
        Some(provided_package) => Ok(provided_package.to_manifest_package(name.as_str())),
        None => {
            let config = hexpm::Config::new();
            let release =
                hex::get_package_release(&name, &version, &config, &HttpClient::new()).await?;
            let build_tools = release
                .meta
                .build_tools
                .iter()
                .map(|s| EcoString::from(s.as_str()))
                .collect_vec();
            let requirements = release
                .requirements
                .keys()
                .map(|s| EcoString::from(s.as_str()))
                .collect_vec();
            Ok(ManifestPackage {
                name: name.into(),
                version,
                otp_app: Some(release.meta.app.into()),
                build_tools,
                requirements,
                source: ManifestPackageSource::Hex {
                    outer_checksum: Base16Checksum(release.outer_checksum),
                },
            })
        }
    }
}

struct PackageFetcher {
    runtime: tokio::runtime::Handle,
    http: HttpClient,
}

impl PackageFetcher {
    pub fn boxed(runtime: tokio::runtime::Handle) -> Box<Self> {
        Box::new(Self {
            runtime,
            http: HttpClient::new(),
        })
    }
}

#[derive(Debug)]
pub struct Untar;

impl Untar {
    pub fn boxed() -> Box<Self> {
        Box::new(Self)
    }
}

impl TarUnpacker for Untar {
    fn io_result_entries<'a>(
        &self,
        archive: &'a mut tar::Archive<WrappedReader>,
    ) -> std::io::Result<tar::Entries<'a, WrappedReader>> {
        archive.entries()
    }

    fn io_result_unpack(
        &self,
        path: &Utf8Path,
        mut archive: tar::Archive<GzDecoder<tar::Entry<'_, WrappedReader>>>,
    ) -> std::io::Result<()> {
        archive.unpack(path)
    }
}

impl dependency::PackageFetcher for PackageFetcher {
    fn get_dependencies(
        &self,
        package: &str,
    ) -> Result<hexpm::Package, Box<dyn std::error::Error>> {
        tracing::debug!(package = package, "looking_up_hex_package");
        let config = hexpm::Config::new();
        let request = hexpm::get_package_request(package, None, &config);
        let response = self
            .runtime
            .block_on(self.http.send(request))
            .map_err(Box::new)?;
        hexpm::get_package_response(response, HEXPM_PUBLIC_KEY).map_err(|e| e.into())
    }
}

#[test]
fn provided_local_to_hex() {
    let provided_package = ProvidedPackage {
        version: Version::new(1, 0, 0),
        source: ProvidedPackageSource::Local {
            path: "canonical/path/to/package".into(),
        },
        requirements: [
            (
                "req_1".into(),
                hexpm::version::Range::new("~> 1.0.0".into()),
            ),
            (
                "req_2".into(),
                hexpm::version::Range::new("== 1.0.0".into()),
            ),
        ]
        .into(),
    };

    let hex_package = hexpm::Package {
        name: "package".into(),
        repository: "local".into(),
        releases: vec![hexpm::Release {
            version: Version::new(1, 0, 0),
            retirement_status: None,
            outer_checksum: vec![],
            meta: (),
            requirements: [
                (
                    "req_1".into(),
                    hexpm::Dependency {
                        requirement: hexpm::version::Range::new("~> 1.0.0".into()),
                        optional: false,
                        app: None,
                        repository: None,
                    },
                ),
                (
                    "req_2".into(),
                    hexpm::Dependency {
                        requirement: hexpm::version::Range::new("== 1.0.0".into()),
                        optional: false,
                        app: None,
                        repository: None,
                    },
                ),
            ]
            .into(),
        }],
    };

    assert_eq!(
        provided_package.to_hex_package(&"package".into()),
        hex_package
    );
}

#[test]
fn provided_git_to_hex() {
    let provided_package = ProvidedPackage {
        version: Version::new(1, 0, 0),
        source: ProvidedPackageSource::Git {
            repo: "https://github.com/gleam-lang/gleam.git".into(),
            commit: "bd9fe02f72250e6a136967917bcb1bdccaffa3c8".into(),
        },
        requirements: [
            (
                "req_1".into(),
                hexpm::version::Range::new("~> 1.0.0".into()),
            ),
            (
                "req_2".into(),
                hexpm::version::Range::new("== 1.0.0".into()),
            ),
        ]
        .into(),
    };

    let hex_package = hexpm::Package {
        name: "package".into(),
        repository: "local".into(),
        releases: vec![hexpm::Release {
            version: Version::new(1, 0, 0),
            retirement_status: None,
            outer_checksum: vec![],
            meta: (),
            requirements: [
                (
                    "req_1".into(),
                    hexpm::Dependency {
                        requirement: hexpm::version::Range::new("~> 1.0.0".into()),
                        optional: false,
                        app: None,
                        repository: None,
                    },
                ),
                (
                    "req_2".into(),
                    hexpm::Dependency {
                        requirement: hexpm::version::Range::new("== 1.0.0".into()),
                        optional: false,
                        app: None,
                        repository: None,
                    },
                ),
            ]
            .into(),
        }],
    };

    assert_eq!(
        provided_package.to_hex_package(&"package".into()),
        hex_package
    );
}

#[test]
fn provided_local_to_manifest() {
    let provided_package = ProvidedPackage {
        version: Version::new(1, 0, 0),
        source: ProvidedPackageSource::Local {
            path: "canonical/path/to/package".into(),
        },
        requirements: [
            (
                "req_1".into(),
                hexpm::version::Range::new("~> 1.0.0".into()),
            ),
            (
                "req_2".into(),
                hexpm::version::Range::new("== 1.0.0".into()),
            ),
        ]
        .into(),
    };

    let manifest_package = ManifestPackage {
        name: "package".into(),
        version: Version::new(1, 0, 0),
        otp_app: None,
        build_tools: vec!["gleam".into()],
        requirements: vec!["req_1".into(), "req_2".into()],
        source: ManifestPackageSource::Local {
            path: "canonical/path/to/package".into(),
        },
    };

    assert_eq!(
        provided_package.to_manifest_package("package"),
        manifest_package
    );
}

#[test]
fn provided_git_to_manifest() {
    let provided_package = ProvidedPackage {
        version: Version::new(1, 0, 0),
        source: ProvidedPackageSource::Git {
            repo: "https://github.com/gleam-lang/gleam.git".into(),
            commit: "bd9fe02f72250e6a136967917bcb1bdccaffa3c8".into(),
        },
        requirements: [
            (
                "req_1".into(),
                hexpm::version::Range::new("~> 1.0.0".into()),
            ),
            (
                "req_2".into(),
                hexpm::version::Range::new("== 1.0.0".into()),
            ),
        ]
        .into(),
    };

    let manifest_package = ManifestPackage {
        name: "package".into(),
        version: Version::new(1, 0, 0),
        otp_app: None,
        build_tools: vec!["gleam".into()],
        requirements: vec!["req_1".into(), "req_2".into()],
        source: ManifestPackageSource::Git {
            repo: "https://github.com/gleam-lang/gleam.git".into(),
            commit: "bd9fe02f72250e6a136967917bcb1bdccaffa3c8".into(),
        },
    };

    assert_eq!(
        provided_package.to_manifest_package("package"),
        manifest_package
    );
}

#[test]
fn verified_requirements_equality_with_canonicalized_paths() {
    let temp_dir = tempfile::tempdir().expect("Failed to create a temp directory");
    let temp_path = Utf8PathBuf::from_path_buf(temp_dir.path().to_path_buf())
        .expect("Path should be valid UTF-8");

    let sub_dir = temp_path.join("subdir");
    std::fs::create_dir(&sub_dir).expect("Failed to create a subdir");
    let file_path = sub_dir.join("file.txt");
    fs::write(&file_path, "content").expect("Failed to write to file");

    let canonical_path = std::fs::canonicalize(&file_path).expect("Failed to canonicalize path");
    let relative_path = temp_path.join("./subdir/../subdir/./file.txt");

    let requirements1 = HashMap::from([(
        EcoString::from("dep1"),
        Requirement::Path {
            path: Utf8PathBuf::from(canonical_path.to_str().expect("Path should be valid UTF-8")),
        },
    )]);

    let requirements2 = HashMap::from([(
        EcoString::from("dep1"),
        Requirement::Path {
            path: Utf8PathBuf::from(relative_path.to_string()),
        },
    )]);

    assert!(
        is_same_requirements(&requirements1, &requirements2, &temp_path)
            .expect("Requirements should be the same")
    );
}<|MERGE_RESOLUTION|>--- conflicted
+++ resolved
@@ -555,15 +555,6 @@
         (_, None) => return Ok(false),
     };
 
-<<<<<<< HEAD
-    let left = fs::canonicalise(&root_path.join(left))?;
-
-    let right = fs::canonicalise(&root_path.join(right))?;
-
-    tracing::info!("left: {} right: {}", left, right);
-
-=======
->>>>>>> 668b1180
     Ok(left == right)
 }
 
