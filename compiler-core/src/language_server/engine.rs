--- conflicted
+++ resolved
@@ -1,12 +1,8 @@
 use crate::{
     ast::{
-<<<<<<< HEAD
-        Arg, Definition, Import, ModuleConstant, Pattern, Publicity, SrcSpan, TypedDefinition,
-        TypedExpr, TypedFunction, TypedPattern,
-=======
-        Arg, Definition, Import, ModuleConstant, Publicity, SrcSpan, TypedDefinition, TypedExpr,
-        TypedFunction, TypedModule, TypedPattern,
->>>>>>> 668b1180
+        Arg, Arg, Definition, Definition, Import, Import, ModuleConstant, ModuleConstant, Pattern,
+        Publicity, Publicity, SrcSpan, SrcSpan, TypedDefinition, TypedDefinition, TypedExpr,
+        TypedExpr, TypedFunction, TypedFunction, TypedModule, TypedPattern, TypedPattern,
     },
     build::{type_constructor_from_modules, Located, Module, UnqualifiedImport},
     config::PackageConfig,
@@ -34,13 +30,10 @@
 use strum::IntoEnumIterator;
 
 use super::{
-<<<<<<< HEAD
+    code_action::{CodeActionBuilder, RedundantTupleInCaseSubject},
     code_action::{CodeActionBuilder, ReplaceType, ReplaceWithUseSearcher},
     inlay_hint::InlayHintSearcher,
     semantic_tokens::SemanticTokenSearcher,
-=======
-    code_action::{CodeActionBuilder, RedundantTupleInCaseSubject},
->>>>>>> 668b1180
     src_span_to_lsp_range, DownloadDependencies, MakeLocker,
 };
 
@@ -346,11 +339,8 @@
             };
 
             code_action_unused_imports(module, &params, &mut actions);
-<<<<<<< HEAD
             this.code_action_add_import(module, &params, &mut actions);
-=======
             actions.extend(RedundantTupleInCaseSubject::new(module, &params).code_actions());
->>>>>>> 668b1180
 
             Ok(if actions.is_empty() {
                 None
